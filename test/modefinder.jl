function test_physicalmodeequation(scenario)
    @unpack ea, tx, bfield, species, ground = scenario
    waveguide = HomogeneousWaveguide(bfield, species, ground)

    me = PhysicalModeEquation(ea, tx.frequency, waveguide)
    @test me isa LMP.ModeEquation
    @test me isa PhysicalModeEquation

    me2 = PhysicalModeEquation(tx.frequency, waveguide)
    @test me2 isa PhysicalModeEquation
    @test iszero(me2.θ)

    @test LMP.setea(ea, me2) == me
end

function test_wmatrix(scenario)
    @unpack ea, tx, bfield, species = scenario

    C = cos(ea)
    L = @SMatrix [C 0 -C 0;
                  0 -1 0 -1;
                  0 -C 0 C;
                  1 0 1 0]

    M = LMP.susceptibility(80e3, tx.frequency, bfield, species)
    T = LMP.tmatrix(ea, M)
    W = LMP.wmatrix(ea, T)

    @test [W[1] W[3]; W[2] W[4]] ≈ 2*(L\T)*L
end

function test_wmatrix_deriv(scenario)
    @unpack tx, bfield, species = scenario

    M = LMP.susceptibility(80e3, tx.frequency, bfield, species)

    for i = 1:4
        for j = 1:4
            Wfcn(θ) = (T = LMP.tmatrix(θ, M); LMP.wmatrix(θ, T)[i][j])
            dWref = FiniteDiff.finite_difference_derivative(Wfcn, θs, Val{:central})
            dW(θ) = (T = LMP.tmatrix(θ, M); dT = LMP.dtmatrix(θ, M); LMP.dwmatrix(θ, T, dT)[i][j])

            @test maxabsdiff(dW.(θs), dWref) < 1e-3
        end
    end
end

function test_dRdz(scenario)
    @unpack ea, tx, bfield, species, ground = scenario

    params = LMPParams()
    waveguide = HomogeneousWaveguide(bfield, species, ground)
    me = PhysicalModeEquation(ea, tx.frequency, waveguide)

    Mtop = LMP.susceptibility(params.topheight, me; params=params)
    Rtop = LMP.bookerreflection(ea, Mtop)

    # sharply bounded R from bookerreflection satisfies dR/dz = 0
    @test isapprox(LMP.dRdz(Rtop, me, params.topheight), zeros(2, 2); atol=1e-15)

    # Compare default and optional argument
    M = LMP.susceptibility(72e3, me; params=params)
    R = LMP.bookerreflection(ea, M)
    dR1 = @inferred LMP.dRdz(R, me, 72e3)

    Mfcn = z -> LMP.susceptibility(z, me; params=params)
    dR2 = @inferred LMP.dRdz(R, me, 72e3, Mfcn)

    Mfcn2 = LMP.susceptibilityspline(me; params=params)
    dR3 = @inferred LMP.dRdz(R, me, 72e3, Mfcn2)

    @test dR1 == dR2  # identical functions Mfcn
    @test isapprox(dR1, dR3, atol=1e-12)  # interpolating spline
end

function test_dRdθdz(scenario)
    @unpack ea, tx, bfield, species, ground = scenario

    params = LMPParams()
    waveguide = HomogeneousWaveguide(bfield, species, ground)
    me = PhysicalModeEquation(ea, tx.frequency, waveguide)

    Mtop = LMP.susceptibility(params.topheight, me)
    z = params.topheight - 500

    for i = 1:4
        dRfcn(θ) = (Rtop = LMP.bookerreflection(θ, Mtop); me = LMP.setea(θ, me);
                LMP.dRdz(Rtop, me, z)[i])
        dRdθref = FiniteDiff.finite_difference_derivative(dRfcn, θs, Val{:central})
        dRdθtmp(θ) = (me = LMP.setea(θ, me);
                (Rtop, dRdθtop) = LMP.bookerreflection(θ, Mtop, LMP.Dθ());
                RdRdθtop = vcat(Rtop, dRdθtop);
                LMP.dRdθdz(RdRdθtop, (me, params), z))
        dR(θ) = dRdθtmp(θ)[SVector(1,2),:][i]
        dRdθ(θ) = dRdθtmp(θ)[SVector(3,4),:][i]

        @test dRfcn.(θs) ≈ dR.(θs)
        @test maxabsdiff(dRdθ.(θs), dRdθref) < 1e-6
    end
end

function test_integratedreflection_vertical(scenario)
    @unpack tx, ground, bfield, species = scenario

    waveguide = HomogeneousWaveguide(bfield, species, ground)
    me = PhysicalModeEquation(tx.frequency, waveguide)

    R = LMP.integratedreflection(me)

    @test R[1,2] ≈ R[2,1]

    # Let's also check with interpolation susceptibilityfcn here
    Mfcn = z -> LMP.susceptibility(z, me)
    R2 = LMP.integratedreflection(me; susceptibilityfcn=Mfcn)
    
    Mfcn2 = LMP.susceptibilityspline(me)
    R3 = LMP.integratedreflection(me; susceptibilityfcn=Mfcn2)
    
    @test R2 == R
    @test maxabsdiff(R, R3) < 1e-6
end

function test_integratedreflection_deriv(scenario)
    @unpack tx, ground, bfield, species = scenario
    freq = tx.frequency

    # 1e-10 is hardcoded in Dθ form of `integratedreflection`
    # This function is a test of the Dθ form - the lower default tolerance in the non-Dθ
    # form would cause tests to fail if not lowered to the same threshold
    ip = IntegrationParams(tolerance=1e-10)
    params = LMPParams(integrationparams=ip)
    waveguide = HomogeneousWaveguide(bfield, species, ground)
    me = PhysicalModeEquation(freq, waveguide)

    Rref(θ) = LMP.integratedreflection(LMP.setea(θ, me); params=params)
    RdR(θ) = LMP.integratedreflection(LMP.setea(θ, me), LMP.Dθ(); params=params)

    Rs = Vector{SMatrix{2,2,ComplexF64,4}}(undef, length(θs))
    dRs = similar(Rs)
    Rrefs = similar(Rs)
    dRrefs = similar(Rs)
    
    Threads.@threads for i in eachindex(θs)
        v = RdR(θs[i])
        Rs[i] = v[SVector(1,2),:]
        dRs[i] = v[SVector(3,4),:]
        Rrefs[i] = Rref(θs[i])
        dRrefs[i] = FiniteDiff.finite_difference_derivative(Rref, θs[i], Val{:central})
    end

    for i = 1:4
        R = getindex.(Rs, i)
        dR = getindex.(dRs, i)
        Rr = getindex.(Rrefs, i)
        dRr = getindex.(dRrefs, i)

        # maxabsdiff criteria doesn't capture range of R and dR so rtol is used
        @test isapprox(R, Rr; rtol=1e-5)
        @test isapprox(dR, dRr; rtol=1e-3)
    end
end

function test_fresnelreflection(scenario)
    @unpack ea, tx, bfield, species, ground = scenario

    # PEC ground
    pec_ground = LMP.Ground(1, 1e12)
<<<<<<< HEAD
    vertical_ea = π/2
    Rg = LMP.fresnelreflection(vertical_ea, pec_ground, Frequency(24e3))
=======
    vertical_ea = LMP.EigenAngle(π/2)
    Rg = LMP.fresnelreflection(vertical_ea, pec_ground, 24e3)
>>>>>>> bcc2ff8c
    @test isapprox(abs.(Rg), I; atol=1e-7)

    waveguide = HomogeneousWaveguide(bfield, species, ground)
    me = PhysicalModeEquation(ea, tx.frequency, waveguide)
    @test LMP.fresnelreflection(ea, ground, tx.frequency) == LMP.fresnelreflection(me)
end

function test_fresnelreflection_deriv(scenario)
    @unpack ea, tx, bfield, species, ground = scenario
    freq = tx.frequency

    dRgtmp(θ) = LMP.fresnelreflection(θ, ground, freq, LMP.Dθ())
    for i = 1:4
        Rgref(θ) = LMP.fresnelreflection(θ, ground, freq)[i]
        dRgref = FiniteDiff.finite_difference_derivative(Rgref, θs, Val{:central})
        Rg(θ) = dRgtmp(θ)[1][i]
        dRg(θ) = dRgtmp(θ)[2][i]

        @test Rgref.(θs) ≈ Rg.(θs)
        @test maxabsdiff(dRg.(θs), dRgref) < 1e-6
    end

    waveguide = HomogeneousWaveguide(bfield, species, ground)
    me = PhysicalModeEquation(ea, tx.frequency, waveguide)
    Rg1 = LMP.fresnelreflection(ea, ground, freq, LMP.Dθ())
    Rg2 = LMP.fresnelreflection(me, LMP.Dθ())
    @test Rg1 == Rg2
end

function test_solvemodalequation(scenario)
    @unpack ea, tx, bfield, species, ground = scenario
    waveguide = HomogeneousWaveguide(bfield, species, ground)
    me = PhysicalModeEquation(ea, tx.frequency, waveguide)

    f = LMP.solvemodalequation(me)
    me2 = PhysicalModeEquation(0.0+0.0im, tx.frequency, waveguide)
    f2 = LMP.solvemodalequation(ea, me2)
    @test f == f2

    # Test with specified susceptibilityfcn
    Mfcn = z -> LMP.susceptibility(z, me)
    f3 = @inferred LMP.solvemodalequation(me; susceptibilityfcn=Mfcn)

    Mfcn2 = LMP.susceptibilityspline(me)
    f4 = @inferred LMP.solvemodalequation(me; susceptibilityfcn=Mfcn2)

    @test f == f3
    @test maxabsdiff(f, f4) < 1e-3
end

function test_modalequation_resonant(scenario)
    @unpack ea, tx, bfield, species, ground = scenario
    waveguide = HomogeneousWaveguide(bfield, species, ground)
    me = PhysicalModeEquation(ea, tx.frequency, waveguide)

    R = @SMatrix [1 0; 0 1]
    Rg = @SMatrix [1 0; 0 -1]
    @test isapprox(LMP.modalequation(R, Rg), 0; atol=1e-15)

    R = LMP.integratedreflection(me)
    Rg = LMP.fresnelreflection(ea, ground, tx.frequency)
    f = LMP.modalequation(R, Rg)
    @test isroot(f; atol=1e-4)  # this test is a little cyclic

    @test f == LMP.solvemodalequation(me)

    θ = 1.5 - 0.02im  # not resonant
    @test abs(LMP.solvemodalequation(θ, me)) > 1e-3
end

function test_modalequation_deriv(scenario)
    @unpack ea, tx, ground, bfield, species = scenario
    freq = tx.frequency

    waveguide = HomogeneousWaveguide(bfield, species, ground)
    modeequation = PhysicalModeEquation(ea, freq, waveguide)

    # `solvedmodalequation` calls the `Dθ` form of `integratedreflection`, which uses a
    # hard coded tolerance of 1e-10. Tests will fail if comparing to the lower default
    # tolerance used by `solvemodalequation`
    ip = IntegrationParams(tolerance=1e-10)
    params = LMPParams(integrationparams=ip)

    dFref = FiniteDiff.finite_difference_derivative(θ->LMP.solvemodalequation(θ, modeequation; params=params),
        θs, Val{:central})

    dFs = Vector{ComplexF64}(undef, length(θs))
    Threads.@threads for i in eachindex(θs)
        dFdθ, R, Rg = LMP.solvedmodalequation(θs[i], modeequation)
        dFs[i] = dFdθ
    end

    @test isapprox(dFs, dFref; rtol=1e-3)
end

function test_findmodes(scenario)
    @unpack tx, bfield, species, ground = scenario
    waveguide = HomogeneousWaveguide(bfield, species, ground)
    modeequation = PhysicalModeEquation(tx.frequency, waveguide)

    origcoords = LMP.defaultmesh(tx.frequency)

    # params = LMPParams(grpfparams=LMP.GRPFParams(100000, 1e-6, true))
    params = LMPParams()
    modes = @inferred findmodes(modeequation, origcoords; params=params)
    modes2 = @inferred findmodes(modeequation, origcoords; params=LMPParams(params; approxsusceptibility=true))

    @test length(modes) == length(modes2)

    # 5e-4 needed to accomodate multiplespecies_scenario. Otherwise they satisfy 1e-5
    @test all(maxabsdiff(modes[i], modes2[i]) < 5e-4 for i in 1:length(modes))

    for m in modes
        f = LMP.solvemodalequation(m, modeequation; params=params)
        isroot(f) || return f
        @test isroot(f)
    end

    # return modes
end

########
# `TEST_MODES` must be filled for tests below!

function test_roots(scenario)
    x = 0.0005
    z = complex(x, -x)

    # isroot Real and Complex
    @test isroot(x)
    @test isroot(x; atol=1e-6) == false
    @test isroot(z)
    @test isroot(z; atol=1e-6) == false

    z2 = complex(1, 0)
    z3 = complex(0, 1)
    @test isroot(z2) == false
    @test isroot(z3) == false
end

# function evalroot(root, scenario)
#     @unpack tx, bfield, species, ground = scenario
#     waveguide = HomogeneousWaveguide(bfield, species, ground)
#
#     modeequation = PhysicalModeEquation(tx.frequency, waveguide)
#     LMP.solvemodalequation(EigenAngle(root), modeequation)
# end


@testset "modefinder.jl" begin
    @info "Testing modefinder"

    for scn in (verticalB_scenario, resonant_scenario, nonresonant_scenario,
        multiplespecies_scenario)
        
        test_physicalmodeequation(scn)  # just test with one scenario?

        test_wmatrix(scn)
        test_wmatrix_deriv(scn)

        test_dRdz(scn)
        test_dRdθdz(scn)

        test_integratedreflection_deriv(scn)

        test_fresnelreflection(scn)
        test_fresnelreflection_deriv(scn)

        test_solvemodalequation(scn)
        test_modalequation_deriv(scn)

        test_findmodes(scn)
    end

    # Fill in TEST_MODES
    @info "  Mode finding..."
    for scenario in (verticalB_scenario, resonant_scenario, nonresonant_scenario,
        multiplespecies_scenario)
        if !haskey(TEST_MODES, scenario)
            TEST_MODES[scenario] = findroots(scenario)
        end
    end

    for scn in (resonant_scenario, )
        test_roots(scn)
        test_modalequation_resonant(scn)
    end
    for scn in (verticalB_scenario, )
        test_integratedreflection_vertical(scn)
    end
end<|MERGE_RESOLUTION|>--- conflicted
+++ resolved
@@ -165,13 +165,8 @@
 
     # PEC ground
     pec_ground = LMP.Ground(1, 1e12)
-<<<<<<< HEAD
     vertical_ea = π/2
-    Rg = LMP.fresnelreflection(vertical_ea, pec_ground, Frequency(24e3))
-=======
-    vertical_ea = LMP.EigenAngle(π/2)
     Rg = LMP.fresnelreflection(vertical_ea, pec_ground, 24e3)
->>>>>>> bcc2ff8c
     @test isapprox(abs.(Rg), I; atol=1e-7)
 
     waveguide = HomogeneousWaveguide(bfield, species, ground)
