--- conflicted
+++ resolved
@@ -64,13 +64,9 @@
     [Online]. Available: http://www.dtic.mil/docs/citations/ADA082695.
 """
 function excitationfactorconstants(ea₀, R, Rg, frequency, ground; params=LMPParams())
-<<<<<<< HEAD
     S₀, C₀ = sincos(ea₀)
     S₀², C₀² = S₀^2, C₀^2
     k, ω = frequency.k, frequency.ω
-=======
-    S², C² = ea₀.sin²θ, ea₀.cos²θ
->>>>>>> bcc2ff8c
     ϵᵣ, σ = ground.ϵᵣ, ground.σ
     k, ω = wavenumber(frequency), angular(frequency)
 
@@ -218,14 +214,9 @@
     no. 4, pp. 551–558, Jul. 1986, doi: 10.1029/RS021i004p00551.
 """
 function heightgains(z, ea₀, frequency, efconstants::ExcitationFactor; params=LMPParams())
-<<<<<<< HEAD
     C₀ = cos(ea₀)
     C₀² = C₀^2
-    k = frequency.k
-=======
-    C, C² = ea₀.cosθ, ea₀.cos²θ
     k = wavenumber(frequency)
->>>>>>> bcc2ff8c
     @unpack F₁, F₂, F₃, F₄, Rg = efconstants
     @unpack earthradius, earthcurvature = params
 
