#==
Functions related to identifying resonant modes (eigenangles) within the earth-ionosphere
waveguide.

These functions use Budden's model, which represents the ground and ionosphere as sharply
reflecting boundaries. The middle of the waveguide is filled with a fictitious medium with a
refractive index that mimicks the propagation of the radio wave through free space over
curved earth.
==#

@doc raw"""
    PhysicalModeEquation{W<:HomogeneousWaveguide} <: ModeEquation

Parameters for solving the physical mode equation ``\det(Rg*R - I)``.

Fields:

<<<<<<< HEAD
    - θ::ComplexF64
    - frequency::Frequency
    - waveguide::W
"""
struct PhysicalModeEquation{W<:HomogeneousWaveguide} <: ModeEquation
    θ::ComplexF64
    frequency::Frequency
=======
    - ea::EigenAngle
    - frequency::Float64
    - waveguide::W
"""
struct PhysicalModeEquation{W<:HomogeneousWaveguide} <: ModeEquation
    ea::EigenAngle
    frequency::Float64
>>>>>>> bcc2ff8c
    waveguide::W
end

"""
    PhysicalModeEquation(f, w::HomogeneousWaveguide)

Create a `PhysicalModeEquation` struct with `θ = 0.0+0.0im`.

See also: [`setea`](@ref)
"""
<<<<<<< HEAD
PhysicalModeEquation(f::Frequency, w::HomogeneousWaveguide) =
    PhysicalModeEquation(0.0+0.0im, f, w)
=======
PhysicalModeEquation(f, w::HomogeneousWaveguide) =
    PhysicalModeEquation(EigenAngle(complex(0.0)), f, w)
>>>>>>> bcc2ff8c

"""
    setea(θ, modeequation)

Return `modeequation` with angle `θ`.
"""
setea(θ, modeequation::PhysicalModeEquation) =
    PhysicalModeEquation(θ, modeequation.frequency, modeequation.waveguide)


##########
# Reflection coefficients
##########

"""
    wmatrix(θ, T)

Compute the four submatrix elements of `W` used in the equation ``dR/dz`` from the
ionosphere with `T` matrix returned as a tuple `(W₁₁, W₂₁, W₁₂, W₂₂)`.

Following Budden's formalism for the reflection matrix of a plane wave obliquely incident on
the ionosphere [Budden1955a], the wave below the ionosphere can be resolved into
upgoing and downgoing waves of elliptical polarization, each of whose components are
themselves resolved into a component with the electric field in the plane of propagation and
a component perpendicular to the plane of propagation. The total field can be written in
matrix form as ``e = Lf`` where ``L`` is a 4×4 matrix that simply selects and specifies the
incident angle of the components and ``f`` is a column matrix of the complex amplitudes of
the component waves. By inversion, ``f = L⁻¹e`` and its derivative with respect to height
``z`` is ``f′ = -iL⁻¹TLf = -½iWf``. Then ``W = 2L⁻¹TL`` describes the change in amplitude of
the upgoing and downgoing component waves.

``W`` is also known as ``S`` in many texts.

# References

[Budden1955a]: K. G. Budden, “The numerical solution of differential equations governing
    reflexion of long radio waves from the ionosphere,” Proc. R. Soc. Lond. A, vol. 227,
    no. 1171, pp. 516–537, Feb. 1955.
"""
function wmatrix(θ, T)
    C = cos(θ)
    Cinv = 1/C  # == sec(θ)

    # Precompute
    T12Cinv = T[1,2]*Cinv
    T14Cinv = T[1,4]*Cinv
    T32Cinv = T[3,2]*Cinv
    T34Cinv = T[3,4]*Cinv
    CT41 = C*T[4,1]

    #==
    T = SMatrix{4,4}(T11, 0, T31, T41,
                     T12, 0, T32, T42,
                     0,   1,   0,   0,
                     T14, 0, T34, T44)
    L = SMatrix{4,4}(C,  0,  0, 1,
                     0, -1, -C, 0,
                    -C,  0,  0, 1,
                     0, -1,  C, 0)
    # 2*inv(L) = Linv2
    L2inv = SMatrix{4,4}(Cinv,  0, -Cinv,    0,
                         0,    -1,     0,   -1,
                         0, -Cinv,     0, Cinv,
                         1,     0,     1,    0)
    W = Linv2*T*L

    # W = 2*(L\T)*L

    ---

    W = | W11 | W12 |
        | W21 | W22 |

    W11 = | a11+a11r | -b11 |
          | -c11     | d11  |

    W12 = | a21+a21r | -b11 |
          | c12      | d12  |

    W21 = | a21-a21r | b21  |
          | c11      | -d12 |

    W22 = | a11-a11r | b21  |
          | -c12     | -d11 |
    ==#

    a11 = T[1,1] + T[4,4]
    a11r = T14Cinv + CT41
    a21 = T[4,4] - T[1,1]
    a21r = T14Cinv - CT41

    b11 = T12Cinv + T[4,2]
    b21 = T12Cinv - T[4,2]

    c11 = T[3,1] + T34Cinv
    c12 = T[3,1] - T34Cinv

    d11 = C + T32Cinv
    d12 = T32Cinv - C

    # Form the four 2x2 submatrices of `S`
    W11 = SMatrix{2,2}(a11+a11r, -c11, -b11, d11)
    W12 = SMatrix{2,2}(a21+a21r, c12, -b11, d12)
    W21 = SMatrix{2,2}(a21-a21r, c11, b21, -d12)
    W22 = SMatrix{2,2}(a11-a11r, -c12, b21, -d11)

    return W11, W21, W12, W22
end

"""
    dwmatrix(θ, T, dT)

Compute the four submatrix elements of ``dW/dθ`` returned as the tuple
`(dW₁₁, dW₂₁, dW₁₂, dW₂₂)` from the ionosphere with `T` matrix and its derivative with
respect to ``θ``, `dT`.
"""
function dwmatrix(θ, T, dT)
    S, C = sincos(θ)
    Cinv = 1/C
    C²inv = Cinv^2

    dC = -S
    dCinv = S*C²inv

    dt12Cinv = dT[1,2]*Cinv + T[1,2]*dCinv
    dt14Cinv = dT[1,4]*Cinv + T[1,4]*dCinv
    dt32Cinv = dT[3,2]*Cinv + T[3,2]*dCinv
    dt34Cinv = dT[3,4]*Cinv + T[3,4]*dCinv
    dt41C = dC*T[4,1]

    ds11a = dT[1,1] + dT[4,4]
    dd11a = dT[1,1] - dT[4,4]
    ds11b = dt14Cinv + dt41C
    dd11b = dt14Cinv - dt41C
    ds12 = dt12Cinv
    dd12 = dt12Cinv
    ds21 = dt34Cinv
    dd21 = -dt34Cinv
    ds22 = dC + dt32Cinv
    dd22 = dC - dt32Cinv

    # Form the four 2x2 submatrices of `dW`
    dW11 = SMatrix{2,2}(ds11a+ds11b, -ds21, -ds12, ds22)
    dW12 = SMatrix{2,2}(-dd11a+dd11b, dd21, -ds12, -dd22)
    dW21 = SMatrix{2,2}(-dd11a-dd11b, ds21, dd12, dd22)
    dW22 = SMatrix{2,2}(ds11a-ds11b, -dd21, dd12, -ds22)

    return dW11, dW21, dW12, dW22
end

"""
    dRdz(R, modeequation, z, susceptibilityfcn=z->susceptibility(z, modeequation; params=LMPParams()))

Compute the differential of the reflection matrix `R`, ``dR/dz``, at height `z`.
`susceptibilityfcn` is a function returning the ionosphere susceptibility at height `z`.  

Following the Budden formalism for the reflection of an (obliquely) incident plane wave from
a horizontally stratified ionosphere [Budden1955a], the differential of the
reflection matrix `R` with height `z` can be described by
```math
dR/dz = k/(2i)⋅(W₂₁ + W₂₂R - RW₁₁ - RW₁₂R)
```
Integrating ``dR/dz`` downwards through the ionosphere gives the reflection matrix ``R`` for
the ionosphere as if it were a sharp boundary at the stopping level with free space below.

# References

[Budden1955a]: K. G. Budden, “The numerical solution of differential equations governing
    reflexion of long radio waves from the ionosphere,” Proc. R. Soc. Lond. A, vol. 227,
    no. 1171, pp. 516–537, Feb. 1955.
"""
function dRdz(R, modeequation, z, susceptibilityfcn=z->susceptibility(z, modeequation; params=LMPParams()))
    @unpack θ, frequency = modeequation

    k = wavenumber(frequency)

    M = susceptibilityfcn(z)
    T = tmatrix(θ, M)
    W11, W21, W12, W22 = wmatrix(θ, T)

    # the factor k/(2i) isn't explicitly in [Budden1955a] because of his change of variable
    # ``s = kz``
    return k/2im*(W21 + W22*R - R*W11 - R*W12*R)
end

"""
    dRdθdz(RdRdθ, p, z)

Compute the differential ``dR/dθ/dz`` at height `z` returned as an `SMatrix{4,2}` with
``dR/dz`` in the first 2 rows and ``dR/dθ/dz`` in the bottom 2 rows.

`p` is a tuple containing instances `(PhysicalModeEquation(), LMPParams())`.
"""
function dRdθdz(RdRdθ, p, z)
    modeequation, params = p
    @unpack θ, frequency = modeequation

    k = wavenumber(frequency)

    M = susceptibility(z, modeequation; params)
    T = tmatrix(θ, M)
    dT = dtmatrix(θ, M)
    W11, W21, W12, W22 = wmatrix(θ, T)
    dW11, dW21, dW12, dW22 = dwmatrix(θ, T, dT)

    R = RdRdθ[SVector(1,2),:]
    dRdθ = RdRdθ[SVector(3,4),:]

    dz = k/2im*(W21 + W22*R - R*W11 - R*W12*R)
    dθdz = k/2im*(dW21 + dW22*R + W22*dRdθ - (dRdθ*W11 + R*dW11) -
                    (dRdθ*W12*R + R*dW12*R + R*W12*dRdθ))

    return vcat(dz, dθdz)
end

"""
    integratedreflection(modeequation::PhysicalModeEquation;
        params=LMPParams(), susceptibilityfcn=z->susceptibility(z, modeequation; params))

Integrate ``dR/dz`` downward through the ionosphere described by `modeequation` from
`params.topheight`, returning the ionosphere reflection coefficient `R` at the ground.
`susceptibilityfcn` is a function returning the ionosphere susceptibility tensor as a
function of altitude `z` in meters.

`params.integrationparams` are passed to `DifferentialEquations.jl`.
"""
function integratedreflection(modeequation::PhysicalModeEquation;
    params=LMPParams(), susceptibilityfcn=z->susceptibility(z, modeequation; params))::SMatrix{2,2,ComplexF64,4}

    @unpack topheight, integrationparams = params
    @unpack tolerance, solver, dt, force_dtmin, maxiters = integrationparams

    Mtop = susceptibility(topheight, modeequation; params)
    Rtop = bookerreflection(modeequation.θ, Mtop)

    prob = ODEProblem{false}((R,p,z)->dRdz(R,p,z,susceptibilityfcn), Rtop, (topheight, BOTTOMHEIGHT), modeequation)

    # WARNING: When save_on=false, don't try interpolating the solution!
    sol = solve(prob, solver; abstol=tolerance, reltol=tolerance,
                force_dtmin=force_dtmin, dt=dt, maxiters=maxiters,
                save_on=false, save_start=false, save_end=true)

    R = sol[end]

    return R
end

"""
    integratedreflection(modeequation::PhysicalModeEquation, ::Dθ; params=LMPParams())

Compute ``R`` and ``dR/dθ`` as an `SMatrix{4,2}` with ``R`` in rows (1, 2) and ``dR/dθ`` in
rows (3, 4).

The `params.integrationparams.tolerance` is hardcoded to `1e-10` in this version of the
function.
"""
function integratedreflection(modeequation::PhysicalModeEquation, ::Dθ; params=LMPParams())
    @unpack topheight, integrationparams = params
    @unpack solver, dt, force_dtmin, maxiters = integrationparams

    # Tolerance is overridden for this `::Dθ` form.
    # Using an identical accuracy appears to result in relatively less accurate solutions
    # compared to the non-Dθ form.
    tolerance = 1e-10

    Mtop = susceptibility(topheight, modeequation; params)
    Rtop, dRdθtop = bookerreflection(modeequation.θ, Mtop, Dθ())
    RdRdθtop = vcat(Rtop, dRdθtop)

    prob = ODEProblem{false}(dRdθdz, RdRdθtop, (topheight, BOTTOMHEIGHT),
                             (modeequation, params))

    # WARNING: When save_on=false, don't try interpolating the solution!
    sol = solve(prob, solver; abstol=tolerance, reltol=tolerance,
                force_dtmin=force_dtmin, dt=dt, maxiters=maxiters,
                save_on=false, save_start=false, save_end=true)

    RdR = sol[end]

    return RdR
end

##########
# Ground reflection coefficient matrix
##########

"""
<<<<<<< HEAD
    fresnelreflection(θ, ground::Ground, frequency::Frequency)
=======
    fresnelreflection(ea::EigenAngle, ground::Ground, frequency)
>>>>>>> bcc2ff8c
    fresnelreflection(m::PhysicalModeEquation)

Compute the Fresnel reflection coefficient matrix for the ground-freespace interface at the
ground for a wave `frequency` in Hertz.
"""
fresnelreflection

<<<<<<< HEAD
function fresnelreflection(θ, ground::Ground, frequency::Frequency)
    S, C = sincos(θ)
    S² = S^2
    ω = frequency.ω
=======
function fresnelreflection(ea::EigenAngle, ground::Ground, frequency)
    C, S² = ea.cosθ, ea.sin²θ
    ω = angular(frequency)
>>>>>>> bcc2ff8c

    Ng² = complex(ground.ϵᵣ, -ground.σ/(ω*E0))

    CNg² = C*Ng²
    sqrtNg²mS² = sqrt(Ng² - S²)

    Rg11 = (CNg² - sqrtNg²mS²)/(CNg² + sqrtNg²mS²)
    Rg22 = (C - sqrtNg²mS²)/(C + sqrtNg²mS²)

    Rg = SDiagonal(Rg11, Rg22)

    return Rg
end

fresnelreflection(m::PhysicalModeEquation) =
    fresnelreflection(m.θ, m.waveguide.ground, m.frequency)

"""
<<<<<<< HEAD
    fresnelreflection(θ, ground::Ground, frequency::Frequency, ::Dθ)
=======
    fresnelreflection(ea::EigenAngle, ground::Ground, frequency, ::Dθ)
>>>>>>> bcc2ff8c
    fresnelreflection(m::PhysicalModeEquation, ::Dθ)

Compute the Fresnel reflection coefficient matrix for the ground as well as its derivative
with respect to ``θ`` returned as the tuple `(Rg, dRg)`.
"""
<<<<<<< HEAD
function fresnelreflection(θ, ground::Ground, frequency::Frequency, ::Dθ)
    S, C = sincos(θ)
    S² = S^2
=======
function fresnelreflection(ea::EigenAngle, ground::Ground, frequency, ::Dθ)
    C, S, S² = ea.cosθ, ea.sinθ, ea.sin²θ
>>>>>>> bcc2ff8c
    S2 = 2*S
    ω = angular(frequency)

    Ng² = complex(ground.ϵᵣ, -ground.σ/(ω*E0))

    CNg² = C*Ng²
    sqrtNg²mS² = sqrt(Ng² - S²)

    Rg11 = (CNg² - sqrtNg²mS²)/(CNg² + sqrtNg²mS²)
    Rg22 = (C - sqrtNg²mS²)/(C + sqrtNg²mS²)

    Rg = SDiagonal(Rg11, Rg22)

    dRg11 = (S2*Ng²*(1 - Ng²))/(sqrtNg²mS²*(CNg² + sqrtNg²mS²)^2)
    dRg22 = (S2*(C - sqrtNg²mS²))/(sqrtNg²mS²*(sqrtNg²mS² + C))

    dRg = SDiagonal(dRg11, dRg22)

    return Rg, dRg
end

fresnelreflection(m::PhysicalModeEquation, ::Dθ) =
    fresnelreflection(m.θ, m.waveguide.ground, m.frequency, Dθ())

##########
# Identify EigenAngles
##########

"""
    modalequation(R, Rg)

Compute the determinental mode equation ``det(Rg R - I)`` given reflection coefficients `R`
and `Rg`.

A propagating waveguide mode requires that a wave, having reflected from the ionosphere and
then the ground, must be identical with the original upgoing wave. This criteria is met at
roots of the mode equation [Budden1962].

# References

[Budden1962]: K. G. Budden and N. F. Mott, “The influence of the earth’s magnetic field on
    radio propagation by wave-guide modes,” Proceedings of the Royal Society of London.
    Series A. Mathematical and Physical Sciences, vol. 265, no. 1323, pp. 538–553,
    Feb. 1962.
"""
function modalequation(R, Rg)
    return det(Rg*R - I)
end

"""
    dmodalequation(R, dR, Rg, dRg)

Compute the derivative of the determinantal mode equation with respect to ``θ``.
"""
function dmodalequation(R, dR, Rg, dRg)
    # See e.g. https://folk.ntnu.no/hanche/notes/diffdet/diffdet.pdf
    A = Rg*R - I
    dA = dRg*R + Rg*dR
    return det(A)*tr(A\dA)
end

"""
    solvemodalequation(modeequation::PhysicalModeEquation;
        params=LMPParams(), susceptibilityfcn=z->susceptibility(z, modeequation; params))

Compute the ionosphere and ground reflection coefficients and return the value of the
determinental modal equation associated with `modeequation`. `susceptibilityfcn` is a
function that returns the ionosphere susceptibility as a function of altitude `z` in meters.

See also: [`solvedmodalequation`](@ref)
"""
function solvemodalequation(modeequation::PhysicalModeEquation;
    params=LMPParams(), susceptibilityfcn=z->susceptibility(z, modeequation; params))

    R = integratedreflection(modeequation; params, susceptibilityfcn=susceptibilityfcn)
    Rg = fresnelreflection(modeequation)

    f = modalequation(R, Rg)
    return f
end

"""
    solvemodalequation(θ, modeequation::PhysicalModeEquation;
        params=LMPParams(), susceptibilityfcn=z->susceptibility(z, modeequation; params))

Set `θ` for `modeequation` and then solve the modal equation.
"""
function solvemodalequation(θ, modeequation::PhysicalModeEquation;
    params=LMPParams(), susceptibilityfcn=z->susceptibility(z, modeequation; params))

    # Convenience function for `grpf`
    modeequation = setea(θ, modeequation)
    solvemodalequation(modeequation; params, susceptibilityfcn=susceptibilityfcn)
end

"""
    solvedmodalequation(modeequation::PhysicalModeEquation; params=LMPParams())

Compute the derivative of the modal equation with respect to ``θ`` returned as the tuple
`(dF, R, Rg)` for the ionosphere and ground reflection coefficients.
"""
function solvedmodalequation(modeequation::PhysicalModeEquation; params=LMPParams())
    RdR = integratedreflection(modeequation, Dθ(); params)
    R = RdR[SVector(1,2),:]
    dR = RdR[SVector(3,4),:]

    Rg, dRg = fresnelreflection(modeequation, Dθ())

    dF = dmodalequation(R, dR, Rg, dRg)
    return dF, R, Rg
end

"""
    solvedmodalequation(θ, modeequation::PhysicalModeEquation; params=LMPParams())

Set `θ` for `modeequation` and then solve the derivative of the mode equation with respect
to `θ`.
"""
function solvedmodalequation(θ, modeequation::PhysicalModeEquation; params=LMPParams())
    modeequation = setea(θ, modeequation)
    solvedmodalequation(modeequation; params)
end

"""
    findmodes(modeequation::ModeEquation, mesh=nothing; params=LMPParams())

Find eigenangles associated with `modeequation.waveguide` within the domain of
`mesh`.

`mesh` should be an array of complex numbers that make up the original grid over which
the GRPF algorithm searches for roots of `modeequation`. If `mesh === nothing`,
it is computed with [`defaultmesh`](@ref).

There is a check for redundant modes that requires modes to be separated by at least
1 orders of magnitude greater than `grpfparams.tolerance` in real and/or imaginary
component. For example, if `grpfparams.tolerance = 1e-5`, then either the real or imaginary
component of each mode must be separated by at least 1e-4 from every other mode.
"""
function findmodes(modeequation::ModeEquation, mesh=nothing; params=LMPParams())
    @unpack approxsusceptibility, grpfparams = params

    if isnothing(mesh)
        mesh = defaultmesh(modeequation.frequency)
    end

    # WARNING: If tolerance of mode finder is much less than the R integration tolerance, it
    # is possible multiple identical modes will be identified. Checks for valid and
    # redundant modes help ensure valid eigenangles are returned from this function.

    if approxsusceptibility
        susceptibilityfcn = susceptibilityspline(modeequation; params)
    else
        susceptibilityfcn = z -> susceptibility(z, modeequation; params)
    end

    roots, _ = grpf(θ->solvemodalequation(θ, modeequation;
        params, susceptibilityfcn=susceptibilityfcn), mesh, grpfparams)

    # Scale tolerance for filtering
    # if tolerance is 1e-8, this rounds to 7 decimal places
    ndigits = round(Int, abs(log10(grpfparams.tolerance)+1), RoundDown)

    # Remove any redundant modes
    sort!(roots; by=reim, rev=true)
    unique!(z->round(z; digits=ndigits), roots)

    return roots
end

#==
Mesh grids for `GRPF`
==#

"""
    defaultmesh(frequency; rmin=deg2rad(30.0), imin=deg2rad(-10.0),
        Δr_coarse=deg2rad(0.5), Δr_fine=deg2rad(0.1),
        rtransition=deg2rad(75.0), itransition=deg2rad(-1.5))

Generate vector of complex coordinates to be used by GRPF in the search for
waveguide modes.

`rmin` is the lower bound of the real axis and `imin` is the lower bound of the imaginary
axis.

At frequencies above 12 kHz the mesh spacing in the upper right corner of the domain
with real values above `rtransition` and imaginary values above `itransition` is
`Δr_fine` and is `Δr_coarse` everywhere else.

At frequencies below 12 kHz the mesh spacing is always `Δr_coarse`.

The lower right diagonal of the lower right quadrant of the complex plane is excluded
from the mesh.

See also: [`findmodes`](@ref)
"""
function defaultmesh(frequency;
    rmin=deg2rad(30.0), imin=deg2rad(-10.0),
    Δr_coarse=deg2rad(0.5), Δr_fine=deg2rad(0.1),
    rtransition=deg2rad(75.0), itransition=deg2rad(-1.5))

    # TODO: get a better idea of frequency transition
    if frequency > 12000
        zbl_coarse = complex(rmin, imin)
        ztr_coarse = complex(deg2rad(89.9), 0.0)

        mesh = trianglemesh(zbl_coarse, ztr_coarse, Δr_coarse)

        filter!(z->(real(z) < rtransition || imag(z) < itransition), mesh)

        zbl_fine = complex(rtransition, itransition)
        ztr_fine = complex(deg2rad(89.9), 0.0)

        append!(mesh, trianglemesh(zbl_fine, ztr_fine, Δr_fine))
    else
        zbl = complex(rmin, imin)
        ztr = complex(deg2rad(89.9), 0.0)

        mesh = trianglemesh(zbl, ztr, Δr_coarse)
    end

    return mesh
end

"""
    trianglemesh(zbl, ztr, Δr)

Generate initial mesh node coordinates for a right triangle domain from complex
coordinate `zbl` in the bottom left and `ztr` in the top right with initial mesh step `Δr`.

`zbl` and `ztr` are located on the complex plane at the locations marked in the
diagram below:

```
       im
       |
-re ---|------ ztr
       |     /
       |    /
       |   /
       |  /
       zbl
```
"""
function trianglemesh(zbl, ztr, Δr)
    rzbl, izbl = reim(zbl)
    rztr, iztr = reim(ztr)

    X = rztr - rzbl
    Y = iztr - izbl

    n = ceil(Int, Y/Δr)
    dy = Y/n

    ## dx = sqrt(Δr² - (dy/2)²), solved for equilateral triangle
    m = ceil(Int, X/sqrt(Δr^2 - dy^2/4))
    dx = X/m
    half_dx = dx/2

    slope = 1  # 45° angle

    T = promote_type(ComplexF64, typeof(zbl), typeof(ztr), typeof(Δr))
    mesh = Vector{T}()

    shift = false  # we will displace every other line by dx/2
    for j = 0:n
        y = izbl + dy*j

        for i = 0:m
            x = rzbl + dx*i

            if shift && i == 0
                continue  # otherwise, we shift out of left bound
            elseif shift
                x -= half_dx
            end

            if i == m
                shift = !shift
            end

            ## NEW: check if `x, y` is in upper left triangle
            if y >= slope*x - π/2
                push!(mesh, complex(x, y))
            end
        end
    end

    return mesh
end<|MERGE_RESOLUTION|>--- conflicted
+++ resolved
@@ -15,23 +15,13 @@
 
 Fields:
 
-<<<<<<< HEAD
     - θ::ComplexF64
-    - frequency::Frequency
+    - frequency::Float64
     - waveguide::W
 """
 struct PhysicalModeEquation{W<:HomogeneousWaveguide} <: ModeEquation
     θ::ComplexF64
-    frequency::Frequency
-=======
-    - ea::EigenAngle
-    - frequency::Float64
-    - waveguide::W
-"""
-struct PhysicalModeEquation{W<:HomogeneousWaveguide} <: ModeEquation
-    ea::EigenAngle
     frequency::Float64
->>>>>>> bcc2ff8c
     waveguide::W
 end
 
@@ -42,13 +32,7 @@
 
 See also: [`setea`](@ref)
 """
-<<<<<<< HEAD
-PhysicalModeEquation(f::Frequency, w::HomogeneousWaveguide) =
-    PhysicalModeEquation(0.0+0.0im, f, w)
-=======
-PhysicalModeEquation(f, w::HomogeneousWaveguide) =
-    PhysicalModeEquation(EigenAngle(complex(0.0)), f, w)
->>>>>>> bcc2ff8c
+PhysicalModeEquation(f, w::HomogeneousWaveguide) = PhysicalModeEquation(0.0+0.0im, f, w)
 
 """
     setea(θ, modeequation)
@@ -336,11 +320,7 @@
 ##########
 
 """
-<<<<<<< HEAD
-    fresnelreflection(θ, ground::Ground, frequency::Frequency)
-=======
-    fresnelreflection(ea::EigenAngle, ground::Ground, frequency)
->>>>>>> bcc2ff8c
+    fresnelreflection(θ, ground::Ground, frequency)
     fresnelreflection(m::PhysicalModeEquation)
 
 Compute the Fresnel reflection coefficient matrix for the ground-freespace interface at the
@@ -348,16 +328,10 @@
 """
 fresnelreflection
 
-<<<<<<< HEAD
-function fresnelreflection(θ, ground::Ground, frequency::Frequency)
+function fresnelreflection(θ, ground::Ground, frequency)
     S, C = sincos(θ)
     S² = S^2
-    ω = frequency.ω
-=======
-function fresnelreflection(ea::EigenAngle, ground::Ground, frequency)
-    C, S² = ea.cosθ, ea.sin²θ
     ω = angular(frequency)
->>>>>>> bcc2ff8c
 
     Ng² = complex(ground.ϵᵣ, -ground.σ/(ω*E0))
 
@@ -376,24 +350,15 @@
     fresnelreflection(m.θ, m.waveguide.ground, m.frequency)
 
 """
-<<<<<<< HEAD
-    fresnelreflection(θ, ground::Ground, frequency::Frequency, ::Dθ)
-=======
-    fresnelreflection(ea::EigenAngle, ground::Ground, frequency, ::Dθ)
->>>>>>> bcc2ff8c
+    fresnelreflection(θ, ground::Ground, frequency, ::Dθ)
     fresnelreflection(m::PhysicalModeEquation, ::Dθ)
 
 Compute the Fresnel reflection coefficient matrix for the ground as well as its derivative
 with respect to ``θ`` returned as the tuple `(Rg, dRg)`.
 """
-<<<<<<< HEAD
-function fresnelreflection(θ, ground::Ground, frequency::Frequency, ::Dθ)
+function fresnelreflection(θ, ground::Ground, frequency, ::Dθ)
     S, C = sincos(θ)
     S² = S^2
-=======
-function fresnelreflection(ea::EigenAngle, ground::Ground, frequency, ::Dθ)
-    C, S, S² = ea.cosθ, ea.sinθ, ea.sin²θ
->>>>>>> bcc2ff8c
     S2 = 2*S
     ω = angular(frequency)
 
