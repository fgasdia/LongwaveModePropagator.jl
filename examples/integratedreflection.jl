# # Solvers for ionosphere reflection coefficient
#
# LongwaveModePropagator uses the technique presented by
# [Budden (1955)](https://doi.org/10.1098/rspa.1955.0027) to compute the reflection
# coefficient of a horiontally stratified ionosphere consisting of an
# anisotropic, collisional plasma.
#
# Budden (1955) derives a differential equation for the reflection coefficient
# ``\bm{R}``:
# ```math
# \frac{2i}{k}\frac{\mathrm{d}\bm{R}}{\mathrm{d}z} = W_{21} + W_{22}\bm{R} - \bm{R}W_{11} - \bm{R}W_{12}\bm{R}
# ```
# where ``W`` is a ``4\times 4`` matrix divided into four ``2\times 2`` submatrices
# each containing components of the ``\bm{T}`` matrix.
#
# To obtain the reflection coefficient ``\bm{R}`` at any level, we integrate
# ``\mathrm{d}\bm{R}/\mathrm{d}z`` downward through the ionosphere from a great height
# and the height at which we stop is ``\bm{R}`` for a sharp boundary at that level with
# free space below.
#
# The reflection coefficient matrix ``\bm{R}`` consists of four complex reflection
# coefficients for the different combinations of incident and reflected wave
# polarization. These reflection coefficients are also functions of the wave
# angle of incidence, and therefore the integration of ``\mathrm{d}\bm{R}/\mathrm{d}z``
# occurs tens of thousands to hundreds of thousands of times for every
# `HomogeneousWaveguide` in the GRPF mode finder. It is therefore extremely important
# that the differential equations solver be as efficient as possible to minimize
# runtime.
# The mode finder is responsible for more than 90% of the runtime of
# LongwaveModePropagator, and most of the mode finder runtime is the ionosphere
# reflection coefficient integration.
#
# In this example, we will compare solvers and tolerances from
# DifferentialEquations to determine the most efficient combination with reasonable
# robustness and accuracy.
# We will begin by looking at the reflection coefficients as a function of height.
#
# First we load the packages we need.

using Statistics
using Plots
using OrdinaryDiffEq
using Interpolations

using LongwaveModePropagator
using LongwaveModePropagator: StaticArrays, QE, ME
const LMP = LongwaveModePropagator
nothing  #hide

# ## R(z)
# 
# Let's examine the four reflection coefficients for the ionosphere as a function
# of height.
# 
# We will use a typical daytime ionosphere with a Wait and Spies (1964) profile
# and a wave frequency of 24 kHz.
# The background magnetic field will be vertical with a magnitude of 50,000 nT.
# We also need to specify the wave angle of incidence on the ionosphere.
# We'll use a real ``\theta = 75°``.

species = Species(QE, ME, z->waitprofile(z, 75, 0.32), electroncollisionfrequency)
frequency = 24e3
bfield = BField(50e-6, π/2, 0)
θ = deg2rad(75);

# We start the integration at a "great height".
# For longwaves, anything above the D-region is fine.
# LongwaveModePropagator defaults to a `topheight` of 110 km.

topheight = 110e3
Mtop = LMP.susceptibility(topheight, frequency, bfield, species)
Rtop = LMP.bookerreflection(θ, Mtop)

# The starting solution `Rtop` comes from a solution of the Booker quartic for the
# wavefields at `topheight`.
# 
# We use OrdinaryDiffEq.jl to integrate [`LongwaveModePropagator.dRdz`](@ref).
# Although it's not needed for computing the ionosphere reflection coefficient,
# `dRdz` takes a `ModeEquation` argument, specifying a complete waveguide,
# including `Ground`, for convenience.

ground = GROUND[1]
waveguide = HomogeneousWaveguide(bfield, species, ground)
me = PhysicalModeEquation(θ, frequency, waveguide);

# Then we simply define the `ODEProblem` and `solve`.

prob = ODEProblem{false}(LMP.dRdz, Rtop, (topheight, 0.0), (me, LMPParams()))

sol = solve(prob, RK4(); abstol=1e-9, reltol=1e-9);

# Let's plot the reflection coefficients next to the electron density and collision
# frequency curves.
# Because the reflection coefficients are complex-valued, we will plot their magnitude.

zs = topheight:-1000:0

ne = species.numberdensity.(zs)
nu = species.collisionfrequency.(zs)
Wr = LMP.waitsparameter.(zs, (frequency,), (bfield,), (species,))

altinterp = LinearInterpolation(reverse(Wr), reverse(zs))
eqz = altinterp(2π*frequency)  # altitude where ω = ωᵣ

ne[end] = NaN  # otherwise Plots errors
Wr[end] = NaN

p1 = plot([ne nu Wr], zs/1000;
          xlims=(10, 10^10), xaxis=(scale=:log10),
          ylabel="Altitude (km)",
          labels=["Nₑ (m⁻³)" "ν (s⁻¹)" "ωᵣ = ωₚ²/ν"], legend=:topleft,
          linewidth=1.5);

vline!(p1, [2π*frequency]; linestyle=:dash, color="gray", label="");
hline!(p1, [eqz/1000]; linestyle=:dash, color="gray", label="");
annotate!(p1, 2π*frequency, 10, text(" ω", :left, 9));
annotate!(p1, 70, eqz/1000-3, text("ωᵣ = ω", :left, 9));

R11 = abs.(sol(zs; idxs=1))
R21 = abs.(sol(zs; idxs=2))
R12 = abs.(sol(zs; idxs=3))
R22 = abs.(sol(zs; idxs=4))

p2 = plot([R11 R21 R12 R22], zs/1000;
          xlims=(0, 1),
          yaxis=false, yformatter=_->"",
          legend=:right, labels=["R₁₁" "R₂₁" "R₁₂" "R₂₂"],
          linewidth=1.5);

hline!(p2, [eqz/1000]; linestyle=:dash, color="gray", label="");

plot(p1, p2; layout=(1,2), size=(800, 400))
#md savefig("integratedreflection_xyz.png"); nothing # hide
#md # ![](integratedreflection_xyz.png)

# 

# ## Generate random scenarios
# 
# Now that we've seen what the reflection coefficient functions look like,
# we'll focus on finding an accurate but efficient solver.
# 
# We will evaluate the solutions across a range of different random ionospheres,
# frequencies, and angles of incidence.
# Each scenario is described by a [`PhysicalModeEquation`](@ref).

function generatescenarios(N)
<<<<<<< HEAD
    θs = complex.(rand(N)*(π/2-π/6) .+ π/6, rand(N)*deg2rad(-10))
    frequencies = Frequency.(rand(N)*50e3 .+ 10e3)
=======
    eas = EigenAngle.(complex.(rand(N)*(π/2-π/6) .+ π/6, rand(N)*deg2rad(-10)))
    frequencies = rand(N)*50e3 .+ 10e3
>>>>>>> bcc2ff8c

    B = rand(30e-6:5e-7:60e-6, N)
    ## avoiding within 1° from 0° dip angle
    bfields = BField.(B, rand(N)*(π/2-0.018) .+ 0.018, rand(N)*2π)

    hps = rand(N)*20 .+ 69
    betas = rand(N)*0.8 .+ 0.2

    scenarios = Vector{PhysicalModeEquation}(undef, N)
    for i = 1:N
        species = Species(QE, ME, z->waitprofile(z, hps[i], betas[i]),
                          electroncollisionfrequency)
        ground = GROUND[5]  ## not used in integration of R
        waveguide = HomogeneousWaveguide(bfields[i], species, ground)

        me = PhysicalModeEquation(θs[i], frequencies[i], waveguide)
        scenarios[i] = me
    end

    return scenarios
end

scenarios = generatescenarios(30);

# ## Reference solutions
# 
# To evaluate the accuracy of the reflection coefficients, we compare to a very
# low tolerance Runge-Kutta Order 4 method. The DifferentialEquations implementation
# of `RK4` uses adaptive stepping.
# 
# The [`LongwaveModePropagator.integratedreflection`](@ref) function does the
# integration process above for us
# and returns the reflection coefficient at the ground.

ip = IntegrationParams(tolerance=1e-14, solver=RK4(), maxiters=1_000_000)
params = LMPParams(integrationparams=ip)

Rrefs = [LMP.integratedreflection(scenario; params=params) for scenario in scenarios];

# ## Evaluate solvers
#
# Now let's compute and time the results a set of different methods for a range
# of tolerances.
# We repeat the integration `N = 25` times for each combination of parameters
# to get a more accurate average time.

function compute(scenarios, tolerances, solvers)
    dims = length(scenarios), length(tolerances), length(solvers)
    Rs = Array{StaticArrays.SMatrix{2,2,ComplexF64,4}}(undef, dims...)
    times = Array{Float64}(undef, dims...)

    for k in eachindex(solvers)
        for j in eachindex(tolerances)
            ip = IntegrationParams(tolerance=tolerances[j], solver=solvers[k])
            params = LMPParams(integrationparams=ip)

            for i in eachindex(scenarios)
                ## warmup
                R = LMP.integratedreflection(scenarios[i]; params=params)

                ## loop for average time
                N = 25
                t0 = time_ns()
                for n = 1:N
                    R = LMP.integratedreflection(scenarios[i]; params=params)
                end
                ttotal = time_ns() - t0

                Rs[i,j,k] = R
                times[i,j,k] = ttotal/N
            end
        end
    end
    return Rs, times
end

tolerances = [1e-4, 1e-5, 1e-6, 1e-7, 1e-8, 1e-9, 1e-10]
tolerancestrings = string.(tolerances)

solvers = [RK4(), Tsit5(), BS5(), OwrenZen5(), Vern6(), Vern7(), Vern8()]
solverstrings = replace.(string.(solvers), "OrdinaryDiffEq."=>"")

Rs, times = compute(scenarios, tolerances, solvers);

# We'll measure the error in the reflection coefficient matrices
# as the maximum absolute difference of the four elements of the matrix
# compared to the reference reflection coefficient matrix.

function differr(a, ref)
    differences = a .- ref
    aerror = similar(a, Float64)
    for i in eachindex(differences)
        absdiff = abs.(differences[i])
        aerror[i] = maximum(absdiff)
    end
    return aerror
end

Rerrs = differr(Rs, Rrefs)
mean_Rerrs = dropdims(mean(Rerrs; dims=1); dims=1)

heatmap(tolerancestrings, solverstrings, permutedims(log10.(mean_Rerrs));
        clims=(-9, -2),
        xlabel="tolerance", ylabel="solver",
        colorbar_title="log₁₀ max abs difference", colorbar=true)
#md savefig("integratedreflection_difference.png"); nothing # hide
#md # ![](integratedreflection_difference.png)

# And the average runtimes are

mean_times = dropdims(mean(times; dims=1); dims=1)

heatmap(tolerancestrings, solverstrings, permutedims(mean_times)/1e6;
        clims=(0, 5),
        xlabel="tolerance", ylabel="solver",
        colorbar_title="time (μs)", colorbar=true)
#md savefig("integratedreflection_time.png"); nothing # hide
#md # ![](integratedreflection_time.png)

# The best accuracy occurs with `Vern7` and experiment's we've done looking at the
# sensitivity of the mode solutions to integration tolerance have shown we can get away
# with a tolerance of `1e-4`. To play it safe, the default used by LMP is `1e-5`.
# The integration accuracy improves considerably for relatively little additional
# computation time if the tolerance is changed to `1e-9`, but that accuracy is not
# required.<|MERGE_RESOLUTION|>--- conflicted
+++ resolved
@@ -145,13 +145,8 @@
 # Each scenario is described by a [`PhysicalModeEquation`](@ref).
 
 function generatescenarios(N)
-<<<<<<< HEAD
     θs = complex.(rand(N)*(π/2-π/6) .+ π/6, rand(N)*deg2rad(-10))
-    frequencies = Frequency.(rand(N)*50e3 .+ 10e3)
-=======
-    eas = EigenAngle.(complex.(rand(N)*(π/2-π/6) .+ π/6, rand(N)*deg2rad(-10)))
     frequencies = rand(N)*50e3 .+ 10e3
->>>>>>> bcc2ff8c
 
     B = rand(30e-6:5e-7:60e-6, N)
     ## avoiding within 1° from 0° dip angle
