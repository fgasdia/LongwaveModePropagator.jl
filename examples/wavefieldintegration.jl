# # Wavefield integration
#
# The process of mode conversion between two different segments of
# [`HomogeneousWaveguide`](@ref)'s
# requires the computation of electromagnetic wavefields from ground to a great
# height in the ionosphere.
#
# [Pitteway (1965)](https://doi.org/10.1098/rsta.1965.0004) presents one well-known method of
# integrating the wavefields that breaks the solution for the differential wave
# equations in the anisotropic ionosphere into solutions for a _penetrating_ and
# _non-penetrating_ mode. Because of the amplitude of the two waves varies greatly
# during the integration, Pitteway scales and orthogonalizes the solutions to maintain
# their independence.
#
# In this example we'll reproduce the figures in Pitteway's paper.
#
# First we'll import the necessary packages.

using CSV, Interpolations
using Plots
using Plots.Measures
using OrdinaryDiffEq

using TimerOutputs

using LongwaveModePropagator
using LongwaveModePropagator: QE, ME
const LMP = LongwaveModePropagator
nothing  #hide

# ## The ionosphere

# Pitteway uses an ionosphere presented in
# [Piggot et. al., 1965](https://doi.org/10.1098/rsta.1965.0005).
#
# ```@raw html
# <img src="../../images/Piggott_ionosphere.png"/>
# ```
#
# He begins with the midday profile with a 16 kHz radio wave at an angle of incidence of
# 40° from normal. We'll also assume the magnetic field has a strength of 50,000 nT
# at a dip angle of 68° and azimuth of 111°. Piggott was concerned with a path from Rugby
# to Cambridge, UK, which, according to the
# [Westinghouse VLF effective-conductivity map](https://apps.dtic.mil/sti/citations/AD0675771),
# has a ground conductivity index of 8.
# This can be specified as `GROUND[8]`.

<<<<<<< HEAD
θ = deg2rad(40)
frequency = Frequency(16e3)
=======
ea = EigenAngle(deg2rad(40))
frequency = 16e3
>>>>>>> bcc2ff8c
bfield = BField(50e-6, deg2rad(68), deg2rad(111))
ground = GROUND[8]

# To define the electron density and collision frequency profile, we will read in a
# [digitized table](@__REPO_ROOT_URL__/examples/piggott1965_data.csv)
# of the curves from Piggott and linearly interpolate them.
# While we're at it, we'll also prepare the nighttime ionosphere.

root_dir = dirname(dirname(pathof(LongwaveModePropagator)))
examples_dir = joinpath(root_dir, "examples")
data = CSV.File(joinpath(examples_dir, "piggott1965_data.csv"))

## interpolation object
day_itp = interpolate((data.day_ne_z,), data.day_ne, Gridded(Linear()))
day_etp = extrapolate(day_itp, Line())
dayfcn(z) = (v = day_etp(z); v > 0 ? v : 0.001)

## night has some rows of `missing` data
filtnight_z = collect(skipmissing(data.night_ne_z))
filtnight = collect(skipmissing(data.night_ne))
night_itp = interpolate((filtnight_z,), filtnight, Gridded(Linear()))
night_etp = extrapolate(night_itp, Line())
nightfcn(z) = (v = night_etp(z); v > 0 ? v : 0.001)

## so does the collision frequency
filtnu_z = collect(skipmissing(data.nu_z))
filtnu = collect(skipmissing(data.nu))
nu_itp = interpolate((filtnu_z,), filtnu, Gridded(Linear()))
nu_etp = extrapolate(nu_itp, Line())
nufcn(z) = (v = nu_etp(z); v > 0 ? v : 0.001)

day = Species(QE, ME, dayfcn, nufcn)
night = Species(QE, ME, nightfcn, nufcn)

nothing  #hide

# ## Scaled, integrated wavefields
#
# We use the coordinate frame where ``z`` is directed upward into the ionosphere, ``x`` is
# along the propagation direction, and ``y`` is perpendicular to complete the
# right-handed system.
# Where the ionosphere only varies in the ``z`` direction, the ``E_z``
# and ``H_z`` fields can be eliminated so that we only need to study the remaining four.
# The differential equations for the wave in the ionosphere can be written in matrix
# form for our coordinate system as
# ```math
# \frac{\mathrm{d}\bm{e}}{\mathrm{d}z} = -ik\bm{T}\bm{e}
# ```
# where
# ```math
# \bm{e} = \begin{pmatrix}
# E_x \\ -E_y \\ H_x \\ H_y
# \end{pmatrix}
# ```
# and ``\bm{T}`` is the ``4 \times 4`` matrix presented in
# [Clemmow and Heading (1954)](https://doi.org/10.1017/S030500410002939X).
# ``\bm{T}`` consists of elements of the susceptibility matrix for the ionosphere
# (and can be calculated with [`LongwaveModePropagator.tmatrix`](@ref)).
#
# To compute the wavefields, we calculate them at some height ``z``, use
# ``\mathrm{d}\bm{e}/\mathrm{d}z`` to step to a new height, and repeat from a point high
# in the ionosphere down to the ground.
# The initial solution comes from the Booker Quartic, which is a solution for the
# wavefields in a homogeneous ionosphere.
# At a great height in the ionosphere, we are interested in the two quartic solutions
# corresponding to upward-going waves.
# Therefore, we are integrating two sets of 4 complex variables simultaneously.
# Throughout the integration, the two solutions lose their independence because of
# numerical accuracy limitations over a wide range of field magnitudes.
# To maintain accuracy, the wavefields are orthonomalized repeatedly during the downward
# integration, and the scaling values are stored so that the fields can be "recorrected"
# after the integration is complete.
#
# Here are what the real component of the ``E_{x,1}`` and ``H_{x,2}`` wavefields
# looks like with and without the "recorrection".

zs = 110e3:-50:0
zskm = zs/1000

e = LMP.integratewavefields(zs, θ, frequency, bfield, day; unscale=true)
e_unscaled = LMP.integratewavefields(zs, θ, frequency, bfield, day; unscale=false)

ex1 = getindex.(e, 1)
ex1_unscaled = getindex.(e_unscaled, 1)
hx2 = getindex.(e, 7)
hx2_unscaled = getindex.(e_unscaled, 7)

p1 = plot(real(ex1), zskm; title="\$E_{x,1}\$",
          ylims=(0, 90), xlims=(-1.2, 1.2), linewidth=1.5, ylabel="altitude (km)",
          label="corrected", legend=:topleft);
plot!(p1, real(ex1_unscaled),
      zskm; linewidth=1.5, label="scaled only");

p2 = plot(real(hx2), zskm; title="\$H_{x,2}\$",
          ylims=(0, 90), xlims=(-1.2, 1.2), linewidth=1.5, legend=false);
plot!(p2, real(hx2_unscaled),
      zskm; linewidth=1.5);

plot(p1, p2; layout=(1,2))
#md savefig("wavefields_scaling.png"); nothing #hide
#md # ![](wavefields_scaling.png)
# 

# ## Differential equations solver
#
# Pitteway (1965) used a basic form of a Runge-Kutta integrator with fixed step size.
# Julia has a fantastic [DifferentialEquations suite](https://diffeq.sciml.ai/stable/)
# for integrating many different forms of differential equations.
# Although wavefields are only computed two times for every transition in a
# [`SegmentedWaveguide`](@ref), we would still like to choose an efficient
# solver that requires
# relatively few function calls while still maintaining good accuracy.
#
# Let's try a few different solvers and compare their runtime for the
# day and night ionospheres.
#
# We can pass [`IntegrationParams`](@ref) through the [`LMPParams`](@ref) struct.
# Where necessary, we set the `lazy` interpolant option  of the solvers to `false`
# because we discontinuously scale the fields in the middle of the integration and the
# `lazy` option is not aware of this.

TO = TimerOutput()

zs = 110e3:-50:0
solvers = [Tsit5(), BS5(lazy=false), OwrenZen5(),
           Vern6(lazy=false), Vern7(lazy=false), Vern8(lazy=false), Vern9(lazy=false)]

solverstrings = replace.(string.(solvers), "OrdinaryDiffEq."=>"")

day_es = []
night_es = []
for s in eachindex(solvers)
    ip = IntegrationParams(solver=solvers[s], tolerance=1e-6)
    params = LMPParams(wavefieldintegrationparams=ip)

    ## make sure method is compiled
    LMP.integratewavefields(zs, θ, frequency, bfield, day; params=params);
    LMP.integratewavefields(zs, θ, frequency, bfield, night; params=params);

    solverstring = solverstrings[s]
    let day_e, night_e
        ## repeat 200 times to average calls
        for i = 1:200
            ## day ionosphere
            @timeit TO solverstring begin
                day_e = LMP.integratewavefields(zs, θ, frequency, bfield, day; params=params)
            end
            ## night ionosphere
            @timeit TO solverstring begin
                night_e = LMP.integratewavefields(zs, θ, frequency, bfield, night; params=params)
            end
        end
        push!(day_es, day_e)
        push!(night_es, night_e)
    end
end

# A quick plot to ensure none of the methods have problems.

day_e1s = [getindex.(e, 1) for e in day_es]

plot(real(day_e1s), zs/1000;
     label=permutedims(solverstrings), legend=:topleft)
#md savefig("wavefields_day.png"); nothing #hide
#md # ![](wavefields_day.png)

# 
# And at night...

night_e1s = [getindex.(e, 1) for e in night_es]

plot(real(night_e1s), zs/1000;
     label=permutedims(solverstrings), legend=:topright)
#md savefig("wavefields_night.png"); nothing #hide
#md # ![](wavefields_night.png)

# 
# The times to run each...

TO

# The `Tsit5`, `BS5`, and 6th, 7th, and 8th order Vern methods all have similar performance.
# In fact, rerunning these same tests multiple times can result in different solvers
# being "fastest".
#
# We use `Tsit5()`as the default in LongwaveModePropagator, which is similar to MATLAB's
# `ode45`, but usually more efficient.
#
# Why not a strict `RK4` or a more basic method? I tried them and they produce some
# discontinuities around the reflection height. It is admittedly difficult to tell
# if this is a true failure of the methods at this height or a problem related
# to the scaling and saving callbacks that occur during the integration.
# In any case, none of the methods tested above exhibit that issue.

# ## Pitteway figure 2
#
# Let's reproduce the wavefields in figure 2 of Pitteway (1965).

zs = 110e3:-500:50e3
zskm = zs/1000

e = LMP.integratewavefields(zs, θ, frequency, bfield, day; unscale=true)

ex1 = getindex.(e, 1)
ey1 = getindex.(e, 2)
ex2 = getindex.(e, 5)
hx2 = getindex.(e, 7)

function plotfield(field; kwargs...)
    p = plot(real(field), zskm; color="black", linewidth=1.5, legend=false,
             xlims=(-0.8, 0.8), label="real",
             framestyle=:grid; kwargs...)
    plot!(p, imag(field), zskm; color="black",
          linewidth=1.5, linestyle=:dash, label="imag")
    plot!(p, abs.(field), zskm; color="black", linewidth=3, label="abs")
    plot!(p, -abs.(field), zskm; color="black", linewidth=3, label="")
    return p
end

fs = 10
ex1p = plotfield(ex1; ylims=(49, 81), yaxis=false, yformatter=_->"");
annotate!(ex1p, 0.2, 79, text("\$E_{x,1}\$", fs));
ey1p = plotfield(ey1; ylims=(49, 81));
annotate!(ey1p, 0.2, 79, text("\$E_{y,1}\$", fs));
annotate!(ey1p, -0.98, 83, text("height (km)", fs));
ex2p = plotfield(ex2; ylims=(49, 86), yaxis=false, yformatter=_->"");
annotate!(ex2p, 0.3, 84, text("\$E_{x,2}\$", fs));
hx2p = plotfield(hx2; ylims=(49, 86));
annotate!(hx2p, 0.35, 84, text("\$H_{x,2}\$", fs, :center));
plot(ex1p, ey1p, ex2p, hx2p; layout=(2,2), size=(400,600), top_margin=5mm)
#md savefig("wavefields_fig2.png"); nothing #hide
#md # ![](wavefields_fig2.png)
# 

# ```@raw html
# <img src="../../images/Pitteway1965_fig2.png"/>
# ```

# The envelopes of the two are very similar.
# The precise position of the real and imaginary wave components are not important
# because they each represent an instant in time and change based on the starting
# height of the integration.
#
# ## Pitteway figure 3
#
# Figure 3 of Pitteway (1965) uses a different scenario.
# A wave of frequency 202 kHz is at normal incidence through the nighttime ionosphere
# presented in Piggott (1965).
#
# First let's set up the new scenario.

<<<<<<< HEAD
θ = 0
frequency = Frequency(202e3)
=======
ea = EigenAngle(0)
frequency = 202e3
>>>>>>> bcc2ff8c
bfield = BField(50e-6, deg2rad(68), deg2rad(111))
ground = GROUND[8]
nothing  #hide

#  Now integrating the wavefields.

zs = 110e3:-50:70e3
zskm = zs/1000

e = LMP.integratewavefields(zs, θ, frequency, bfield, night)

ey1 = getindex.(e, 2)
hx2 = getindex.(e, 7)

ey1p = plotfield(ey1; ylims=(75, 102), title="\$E_{y,1}\$");
hx2p = plotfield(hx2; ylims=(75, 102), title="\$H_{x,2}\$");
plot(ey1p, hx2p; layout=(1,2), size=(400,500))
#md savefig("wavefields_fig3.png"); nothing #hide
#md # ![](wavefields_fig3.png)
# 

# ```@raw html
# <img src="../../images/Pitteway1965_fig3.png"/>
# ```<|MERGE_RESOLUTION|>--- conflicted
+++ resolved
@@ -45,13 +45,8 @@
 # has a ground conductivity index of 8.
 # This can be specified as `GROUND[8]`.
 
-<<<<<<< HEAD
 θ = deg2rad(40)
-frequency = Frequency(16e3)
-=======
-ea = EigenAngle(deg2rad(40))
 frequency = 16e3
->>>>>>> bcc2ff8c
 bfield = BField(50e-6, deg2rad(68), deg2rad(111))
 ground = GROUND[8]
 
@@ -303,13 +298,8 @@
 #
 # First let's set up the new scenario.
 
-<<<<<<< HEAD
-θ = 0
-frequency = Frequency(202e3)
-=======
-ea = EigenAngle(0)
+θ = complex(0.0)
 frequency = 202e3
->>>>>>> bcc2ff8c
 bfield = BField(50e-6, deg2rad(68), deg2rad(111))
 ground = GROUND[8]
 nothing  #hide
